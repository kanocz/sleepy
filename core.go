package sleepy

import (
	"encoding/json"
	"fmt"
	"net/http"
	"net/url"
)

const (
	GET    = "GET"
	POST   = "POST"
	PUT    = "PUT"
	DELETE = "DELETE"
)

type geter interface {
	Get(values url.Values) (int, interface{})
}

type poster interface {
	Post(values url.Values) (int, interface{})
}

type puter interface {
	Put(values url.Values) (int, interface{})
}

type deleter interface {
	Delete(values url.Values) (int, interface{})
}

type API struct {
    mux *http.ServeMux
}

func (api *API) Abort(rw http.ResponseWriter, statusCode int) {
	rw.WriteHeader(statusCode)
	rw.Write([]byte(http.StatusText(statusCode)))
}

<<<<<<< HEAD

func (api *API) requestHandler(resource Resource) http.HandlerFunc {
=======
func (api *Api) requestHandler(resource interface{}) http.HandlerFunc {
>>>>>>> da9d8e92
	return func(rw http.ResponseWriter, request *http.Request) {
		method := request.Method
		if request.ParseForm() != nil {
			api.Abort(rw, 400)
			return
		}
		values := request.Form

		var data interface{} = ""
		var code int = 405

		switch method {
		case GET:
			if r, ok := resource.(geter); ok {
				code, data = r.Get(values)
			}
		case POST:
			if r, ok := resource.(poster); ok {
				code, data = r.Post(values)
			}
		case PUT:
			if r, ok := resource.(puter); ok {
				code, data = r.Put(values)
			}
		case DELETE:
			if r, ok := resource.(deleter); ok {
				code, data = r.Delete(values)
			}
		default:
			api.Abort(rw, 405)
			return
		}

<<<<<<< HEAD
		content, err := json.Marshal(data)
		if err != nil {
			api.Abort(rw, 500)
		}
		rw.WriteHeader(code)
		rw.Write(content)
	}
}

func (api *API) AddResource(resource Resource, path string) {
    if api.mux == nil {
        api.mux = http.NewServeMux()
    }
	api.mux.HandleFunc(path, api.requestHandler(resource))
=======
		responseWriter := json.NewEncoder(rw)
		rw.WriteHeader(code)
		if responseWriter.Encode(data) != nil {
			api.Abort(rw, 500)
			return
		}
	}
}

func (api *Api) AddResource(resource interface{}, path string) {
	http.HandleFunc(path, api.requestHandler(resource))
>>>>>>> da9d8e92
}

func (api *API) Start(port int) error {
    if api.mux == nil {
        return &errorString{"You must add at last one resource to this API."}
    }
	portString := fmt.Sprintf(":%d", port)
<<<<<<< HEAD
	http.ListenAndServe(portString, api.mux)
	fmt.Println("Hi.")
    return nil
=======
	http.ListenAndServe(portString, nil)
>>>>>>> da9d8e92
}<|MERGE_RESOLUTION|>--- conflicted
+++ resolved
@@ -39,12 +39,7 @@
 	rw.Write([]byte(http.StatusText(statusCode)))
 }
 
-<<<<<<< HEAD
-
-func (api *API) requestHandler(resource Resource) http.HandlerFunc {
-=======
-func (api *Api) requestHandler(resource interface{}) http.HandlerFunc {
->>>>>>> da9d8e92
+func (api *API) requestHandler(resource interface{}) http.HandlerFunc {
 	return func(rw http.ResponseWriter, request *http.Request) {
 		method := request.Method
 		if request.ParseForm() != nil {
@@ -78,7 +73,6 @@
 			return
 		}
 
-<<<<<<< HEAD
 		content, err := json.Marshal(data)
 		if err != nil {
 			api.Abort(rw, 500)
@@ -88,24 +82,11 @@
 	}
 }
 
-func (api *API) AddResource(resource Resource, path string) {
+func (api *API) AddResource(resource interface{}, path string) {
     if api.mux == nil {
         api.mux = http.NewServeMux()
     }
 	api.mux.HandleFunc(path, api.requestHandler(resource))
-=======
-		responseWriter := json.NewEncoder(rw)
-		rw.WriteHeader(code)
-		if responseWriter.Encode(data) != nil {
-			api.Abort(rw, 500)
-			return
-		}
-	}
-}
-
-func (api *Api) AddResource(resource interface{}, path string) {
-	http.HandleFunc(path, api.requestHandler(resource))
->>>>>>> da9d8e92
 }
 
 func (api *API) Start(port int) error {
@@ -113,11 +94,6 @@
         return &errorString{"You must add at last one resource to this API."}
     }
 	portString := fmt.Sprintf(":%d", port)
-<<<<<<< HEAD
 	http.ListenAndServe(portString, api.mux)
-	fmt.Println("Hi.")
     return nil
-=======
-	http.ListenAndServe(portString, nil)
->>>>>>> da9d8e92
 }