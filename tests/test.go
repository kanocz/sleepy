package main

import (
	"net/url"

	"github.com/dougblack/sleepy"
)

<<<<<<< HEAD
type Item struct {
	sleepy.BaseResource
=======
type Bar struct {
>>>>>>> da9d8e92
}

func (item Item) Get(values url.Values) (int, interface{}) {
	items := []string{"item1", "item2"}
	data := map[string][]string{"items": items}

	return 200, data
}

func main() {

	item := new(Item)

	var api = new(sleepy.API)
	api.AddResource(item, "/items")
	api.Start(3000)

}<|MERGE_RESOLUTION|>--- conflicted
+++ resolved
@@ -2,17 +2,10 @@
 
 import (
 	"net/url"
-
 	"github.com/dougblack/sleepy"
 )
 
-<<<<<<< HEAD
-type Item struct {
-	sleepy.BaseResource
-=======
-type Bar struct {
->>>>>>> da9d8e92
-}
+type Item struct {}
 
 func (item Item) Get(values url.Values) (int, interface{}) {
 	items := []string{"item1", "item2"}
